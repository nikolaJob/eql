--- conflicted
+++ resolved
@@ -1,7 +1,6 @@
 program = _{SOI ~ (get){1, } ~ silent_eoi}
 
 get       = {
-<<<<<<< HEAD
     "GET" ~
     WHITESPACE* ~
     fields* ~
@@ -10,7 +9,7 @@
     WHITESPACE* ~
     entity ~
     WHITESPACE* ~
-    entity_id ~
+    (entity_id | filter) ~
     WHITESPACE* ~
     "ON" ~
     WHITESPACE* ~
@@ -18,21 +17,18 @@
     (WHITESPACE* ~ dump)* ~
     exp_separator* ~
     WHITESPACE*
-=======
-    "GET" ~ WHITESPACE* ~ fields* ~ WHITESPACE* ~ "FROM" ~ WHITESPACE* ~ entity ~ WHITESPACE* ~ (entity_id | filter) ~ WHITESPACE* ~ "ON" ~ WHITESPACE* ~ chain ~ exp_separator* ~ WHITESPACE*
->>>>>>> 0854fd0e
 }
+
 fields    = { (account_field_list | block_field_list | tx_field_list | log_field_list) }
 entity    = { "account" | "block" | "tx" | "log" }
 entity_id = { hash | account_id | block_id }
-<<<<<<< HEAD
+
 dump = { ">" ~ WHITESPACE* ~ file_name ~ "." ~ file_format }
 file_name = { (ASCII_ALPHANUMERIC)+ }
 file_format = { "json" | "csv" | "yaml" | "toml" | "parquet" }
-=======
+
 filter = _{ "WHERE" ~ WHITESPACE* ~ entity_filter}
 entity_filter = { log_filter_list | block_filter_list}
->>>>>>> 0854fd0e
 
 // Account
 account_field_list = _{ account_field ~ (", " ~ account_field)* }
@@ -152,7 +148,14 @@
 hash = { "0x" ~ (ASCII_HEX_DIGIT){64} }
 ens = { (ASCII_ALPHANUMERIC)+ ~ ".eth" }
 function_signature = { ASCII_ALPHANUMERIC+ ~ "(" ~ solidity_type* ~ ("," ~ solidity_type)* ~ ")" }
-solidity_type = _{ ("uint" ~ size | "uint[]" | "uint" ) | ("bytes" ~ size | "bytes[]" | "bytes" ) | ("int" ~ size | "int[]" | "int" ) | ("address" ~ "[]"*) | ("string" ~ "[]"*) | "bool" }
+solidity_type = _{ 
+    ("uint" ~ size | "uint[]" | "uint" ) |
+    ("bytes" ~ size | "bytes[]" | "bytes" ) |
+    ("int" ~ size | "int[]" | "int" ) |
+    ("address" ~ "[]"*) | 
+    ("string" ~ "[]"*) |
+    "bool" 
+}
 size = _{integer ~ "[]"*}
 
 // Helpers
