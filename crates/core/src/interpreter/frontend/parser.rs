use crate::common::entity_filter::EntityFilter;
use crate::common::entity_id::EntityId;
use crate::common::types::{Expression, Field, GetExpression};
use pest::iterators::Pairs;
use pest::Parser as PestParser;
use pest_derive::Parser as DeriveParser;
use std::error::Error;

#[derive(DeriveParser)]
#[grammar = "src/interpreter/frontend/productions.pest"]
pub struct Parser<'a> {
    source: &'a str,
}

#[derive(Debug, thiserror::Error)]
pub enum ParserError {
    #[error("Unexpected token: {0}")]
    UnexpectedToken(String),
    #[error("Missing entity")]
    MissingEntity,
    #[error("Missing entity_id {0}")]
    PestCustomError(String),
}

impl<'a> Parser<'a> {
    pub fn new(source: &'a str) -> Self {
        Parser { source }
    }

    pub fn parse_expressions(&self) -> Result<Vec<Expression>, Box<dyn Error>> {
        let mut expressions: Vec<Expression> = vec![];
        let pairs = Parser::parse(Rule::program, self.source)?;

        for pair in pairs {
            match pair.as_rule() {
                Rule::get => {
                    let inner_pair = pair.clone().into_inner();
                    let mut get_expr = self.parse_get_expr(inner_pair)?;
                    // This is being done here since [`inner_pair`] doesn't have the verb. E.g. `GET`
                    get_expr.query = pair.as_str().to_string();
                    expressions.push(Expression::Get(get_expr));
                }
                _ => {
                    return Err(Box::new(ParserError::UnexpectedToken(
                        pair.as_str().to_string(),
                    )))
                }
            }
        }

        Ok(expressions)
    }

    fn parse_get_expr(&self, pairs: Pairs<Rule>) -> Result<GetExpression, Box<dyn Error>> {
        let mut get_expr = GetExpression::default();
        // Entity is needed before analyzing the fields so we can determine the type of the fields
        let mut current_pair = pairs;

        while let Some(pair) = current_pair.next() {
            match pair.as_rule() {
                Rule::fields => {
                    let inner_pair = pair.clone().into_inner();
                    get_expr.fields = self.get_fields(inner_pair)?;
                }
                Rule::entity => get_expr.entity = pair.as_str().try_into()?,
                // TODO: We shouldn't need to call `trim()` here, but the parser is
                // adding an extra whitespace when entity_id is block number.
                // The grammar and productions should be double checked.
                Rule::entity_id => {
                    get_expr.entity_id = Some(pair
                        .into_inner()
                        .map(|pair| pair.try_into())
                        .collect::<Result<Vec<EntityId>, _>>()?);
                }
                Rule::entity_filter => {
                    get_expr.entity_filter = Some(
                        pair.into_inner()
                            .map(|pair| pair.try_into())
                            .collect::<Result<Vec<EntityFilter>, _>>()?,
                    );
                }
                Rule::chain => get_expr.chain = pair.as_str().try_into()?,
                // TODO: the name of the file is being stored along with the operator >
                Rule::dump => get_expr.dump = Some(pair.try_into()?),
                _ => {
                    return Err(Box::new(ParserError::UnexpectedToken(
                        pair.as_str().to_string(),
                    )));
                }
            }
        }

        Ok(get_expr)
    }

    fn get_fields(&self, pairs: Pairs<Rule>) -> Result<Vec<Field>, Box<dyn Error>> {
        let mut fields: Vec<Field> = Vec::new();

        for pair in pairs {
            match pair.as_rule() {
                Rule::account_field => {
                    fields.push(Field::Account(pair.as_str().try_into()?));
                }
                Rule::block_field => {
                    fields.push(Field::Block(pair.as_str().try_into()?));
                }
                Rule::tx_field => {
                    fields.push(Field::Transaction(pair.as_str().try_into()?));
                }
                Rule::log_field => {
                    fields.push(Field::Log(pair.as_str().try_into()?));
                }
                _ => {
                    return Err(Box::new(ParserError::UnexpectedToken(
                        pair.as_str().to_string(),
                    )))
                }
            }
        }

        Ok(fields)
    }
}

#[cfg(test)]
mod tests {
    use super::*;
    use crate::common::{
        chain::Chain, ens::NameOrAddress, entity::Entity, entity_filter::BlockRange,
        entity_id::EntityId, types::*,
    };
    use alloy::{
        eips::BlockNumberOrTag,
        primitives::{address, b256, Address},
    };
    use std::str::FromStr;

    #[test]
    fn test_build_ast_with_account_fields() {
        let source =
            "GET nonce, balance, code FROM account 0x1234567890123456789012345678901234567890 ON eth";
        let address = Address::from_str("0x1234567890123456789012345678901234567890").unwrap();
        let expected = vec![Expression::Get(GetExpression {
            entity: Entity::Account,
            entity_id: Some(vec![EntityId::Account(NameOrAddress::Address(address))]),
            entity_filter: None,
            fields: vec![
                Field::Account(AccountField::Nonce),
                Field::Account(AccountField::Balance),
                Field::Account(AccountField::Code),
            ],
            chain: Chain::Ethereum,
            query: source.to_string(),
            dump: None,
        })];
        let parser = Parser::new(source);

        match parser.parse_expressions() {
            Ok(result) => assert_eq!(result, expected),
            Err(e) => panic!("Error: {}", e),
        }
    }

    #[test]
    fn test_build_get_ast_using_ens() {
        let source = "GET nonce, balance FROM account vitalik.eth ON eth";
        let name = String::from("vitalik.eth");
        let expected = vec![Expression::Get(GetExpression {
            entity: Entity::Account,
            entity_id: Some(vec![EntityId::Account(NameOrAddress::Name(name))]),
            entity_filter: None,
            fields: vec![
                Field::Account(AccountField::Nonce),
                Field::Account(AccountField::Balance),
            ],
            chain: Chain::Ethereum,
            query: source.to_string(),
            dump: None,
        })];
        let result = Parser::new(source).parse_expressions().unwrap();

        assert_eq!(result, expected);
    }

    #[test]
    fn test_build_get_ast_with_block_fields() {
        let source = "GET parent_hash, state_root, transactions_root, receipts_root, logs_bloom, extra_data, mix_hash, total_difficulty, base_fee_per_gas, withdrawals_root, blob_gas_used, excess_blob_gas, parent_beacon_block_root, size FROM block 1 ON eth";

        let expected = vec![Expression::Get(GetExpression {
            entity: Entity::Block,
<<<<<<< HEAD
            entity_id: Some(vec![EntityId::Block(BlockRange::new(BlockNumberOrTag::Number(1), None))]),
=======
            entity_id: Some(EntityId::Block(BlockRange::new(
                BlockNumberOrTag::Number(1),
                None,
            ))),
>>>>>>> 6932239c
            entity_filter: None,
            fields: vec![
                Field::Block(BlockField::ParentHash),
                Field::Block(BlockField::StateRoot),
                Field::Block(BlockField::TransactionsRoot),
                Field::Block(BlockField::ReceiptsRoot),
                Field::Block(BlockField::LogsBloom),
                Field::Block(BlockField::ExtraData),
                Field::Block(BlockField::MixHash),
                Field::Block(BlockField::TotalDifficulty),
                Field::Block(BlockField::BaseFeePerGas),
                Field::Block(BlockField::WithdrawalsRoot),
                Field::Block(BlockField::BlobGasUsed),
                Field::Block(BlockField::ExcessBlobGas),
                Field::Block(BlockField::ParentBeaconBlockRoot),
                Field::Block(BlockField::Size),
            ],
            chain: Chain::Ethereum,
            query: source.to_string(),
            dump: None,
        })];

        let parser = Parser::new(source);

        match parser.parse_expressions() {
            Ok(result) => assert_eq!(result, expected),
            Err(e) => panic!("Error: {}", e),
        }
    }

    #[test]
    fn test_build_get_ast_using_block_ranges() {
        let source = "GET timestamp FROM block 1:2 ON eth";
        let expected = vec![Expression::Get(GetExpression {
            entity: Entity::Block,
            entity_id: Some(vec![EntityId::Block(BlockRange::new(
                BlockNumberOrTag::Number(1),
                Some(BlockNumberOrTag::Number(2)),
            ))]),
            entity_filter: None,
            fields: vec![Field::Block(BlockField::Timestamp)],
            chain: Chain::Ethereum,
            query: source.to_string(),
            dump: None,
        })];
        let result = Parser::new(source).parse_expressions();

        match result {
            Ok(result) => assert_eq!(result, expected),
            Err(e) => panic!("Error: {}", e),
        }
    }

    #[test]
    fn test_build_ast_with_transaction_fields() {
        let source = "GET transaction_type, hash, from, to, data, value, gas_price, gas, status, chain_id, v, r, s, max_fee_per_blob_gas, max_fee_per_gas, max_priority_fee_per_gas, y_parity FROM tx 0x8a6a279a4d28dcc62bcb2f2a3214c93345c107b74f3081754e27471c50783f81 ON eth";

        let expected = vec![Expression::Get(GetExpression {
            entity: Entity::Transaction,
            entity_id: Some(vec![EntityId::Transaction(b256!(
                "8a6a279a4d28dcc62bcb2f2a3214c93345c107b74f3081754e27471c50783f81"
            ))]),
            entity_filter: None,
            fields: vec![
                Field::Transaction(TransactionField::TransactionType),
                Field::Transaction(TransactionField::Hash),
                Field::Transaction(TransactionField::From),
                Field::Transaction(TransactionField::To),
                Field::Transaction(TransactionField::Data),
                Field::Transaction(TransactionField::Value),
                Field::Transaction(TransactionField::GasPrice),
                Field::Transaction(TransactionField::Gas),
                Field::Transaction(TransactionField::Status),
                Field::Transaction(TransactionField::ChainId),
                Field::Transaction(TransactionField::V),
                Field::Transaction(TransactionField::R),
                Field::Transaction(TransactionField::S),
                Field::Transaction(TransactionField::MaxFeePerBlobGas),
                Field::Transaction(TransactionField::MaxFeePerGas),
                Field::Transaction(TransactionField::MaxPriorityFeePerGas),
                Field::Transaction(TransactionField::YParity),
            ],
            chain: Chain::Ethereum,
            query: source.to_string(),
            dump: None,
        })];

        match Parser::new(source).parse_expressions() {
            Ok(result) => assert_eq!(result, expected),
            Err(e) => panic!("Error: {}", e),
        }
    }

    #[test]
    fn test_build_ast_with_dump() {
        let source = "GET balance FROM account vitalik.eth ON eth > dump.csv";

        let expected = vec![Expression::Get(GetExpression {
            entity: Entity::Account,
            entity_id: Some(EntityId::Account(NameOrAddress::Name(
                "vitalik.eth".to_string(),
            ))),
            entity_filter: None,
            fields: vec![Field::Account(AccountField::Balance)],
            chain: Chain::Ethereum,
            query: source.to_string(),
            dump: Some(Dump::new("dump".to_string(), DumpFormat::Csv)),
        })];

        match Parser::new(source).parse_expressions() {
            Ok(result) => assert_eq!(result, expected),
            Err(e) => panic!("Error: {}", e),
        }
    }

    #[test]
    fn test_build_ast_with_log_fields() {
        let source = "GET address, topic0, topic1, topic2, topic3, data, block_hash, block_number, block_timestamp, transaction_hash, transaction_index, log_index, removed FROM log WHERE block 4638757, address 0xdAC17F958D2ee523a2206206994597C13D831ec7, topic0 0xcb8241adb0c3fdb35b70c24ce35c5eb0c17af7431c99f827d44a445ca624176a ON eth,
        GET address FROM log WHERE block_hash 0xedb7f4a64744594838f7d9888883ae964fcb4714f6fe5cafb574d3ed6141ad5b, event_signature Transfer(address,address,uint256), topic1 0x00000000000000000000000036928500Bc1dCd7af6a2B4008875CC336b927D57, topic2 0x000000000000000000000000C6CDE7C39eB2f0F0095F41570af89eFC2C1Ea828 ON eth";

        let expected = vec![
        Expression::Get(GetExpression {
            entity: Entity::Log,
            entity_id: None,
            entity_filter: Some(
                vec![
                    EntityFilter::LogBlockRange(BlockRange::new(BlockNumberOrTag::Number(4638757), None)),
                    EntityFilter::LogEmitterAddress(address!("dac17f958d2ee523a2206206994597c13d831ec7")),
                    EntityFilter::LogTopic0(b256!("cb8241adb0c3fdb35b70c24ce35c5eb0c17af7431c99f827d44a445ca624176a")),
                ],
            ),
            fields: vec![
                Field::Log(LogField::Address),
                Field::Log(LogField::Topic0),
                Field::Log(LogField::Topic1),
                Field::Log(LogField::Topic2),
                Field::Log(LogField::Topic3),
                Field::Log(LogField::Data),
                Field::Log(LogField::BlockHash),
                Field::Log(LogField::BlockNumber),
                Field::Log(LogField::BlockTimestamp),
                Field::Log(LogField::TransactionHash),
                Field::Log(LogField::TransactionIndex),
                Field::Log(LogField::LogIndex),
                Field::Log(LogField::Removed),
            ],
            chain: Chain::Ethereum,
            query: "GET address, topic0, topic1, topic2, topic3, data, block_hash, block_number, block_timestamp, transaction_hash, transaction_index, log_index, removed FROM log WHERE block 4638757, address 0xdAC17F958D2ee523a2206206994597C13D831ec7, topic0 0xcb8241adb0c3fdb35b70c24ce35c5eb0c17af7431c99f827d44a445ca624176a ON eth,\n        ".to_string(),
            dump: None,
        }),

        Expression::Get(GetExpression {
            entity: Entity::Log,
            entity_id: None,
            entity_filter: Some(
                vec![
                    EntityFilter::LogBlockHash(b256!("edb7f4a64744594838f7d9888883ae964fcb4714f6fe5cafb574d3ed6141ad5b")),
                    EntityFilter::LogEventSignature(String::from("Transfer(address,address,uint256)")),
                    EntityFilter::LogTopic1(b256!("00000000000000000000000036928500bc1dcd7af6a2b4008875cc336b927d57")),
                    EntityFilter::LogTopic2(b256!("000000000000000000000000c6cde7c39eb2f0f0095f41570af89efc2c1ea828")),
                ],
            ),
            fields: vec![
                Field::Log(LogField::Address),
            ],
            chain: Chain::Ethereum,
            query: "GET address FROM log WHERE block_hash 0xedb7f4a64744594838f7d9888883ae964fcb4714f6fe5cafb574d3ed6141ad5b, event_signature Transfer(address,address,uint256), topic1 0x00000000000000000000000036928500Bc1dCd7af6a2B4008875CC336b927D57, topic2 0x000000000000000000000000C6CDE7C39eB2f0F0095F41570af89eFC2C1Ea828 ON eth".to_string(),
            dump: None,
        }),
        ];

        match Parser::new(source).parse_expressions() {
            Ok(result) => assert_eq!(result, expected),
            Err(e) => panic!("Error: {}", e),
        }
    }
}<|MERGE_RESOLUTION|>--- conflicted
+++ resolved
@@ -73,12 +73,11 @@
                         .collect::<Result<Vec<EntityId>, _>>()?);
                 }
                 Rule::entity_filter => {
-                    get_expr.entity_filter = Some(
-                        pair.into_inner()
-                            .map(|pair| pair.try_into())
-                            .collect::<Result<Vec<EntityFilter>, _>>()?,
-                    );
-                }
+                    get_expr.entity_filter = Some(pair
+                        .into_inner()
+                        .map(|pair| pair.try_into())
+                        .collect::<Result<Vec<EntityFilter>, _>>()?);
+                } 
                 Rule::chain => get_expr.chain = pair.as_str().try_into()?,
                 // TODO: the name of the file is being stored along with the operator >
                 Rule::dump => get_expr.dump = Some(pair.try_into()?),
@@ -188,14 +187,7 @@
 
         let expected = vec![Expression::Get(GetExpression {
             entity: Entity::Block,
-<<<<<<< HEAD
             entity_id: Some(vec![EntityId::Block(BlockRange::new(BlockNumberOrTag::Number(1), None))]),
-=======
-            entity_id: Some(EntityId::Block(BlockRange::new(
-                BlockNumberOrTag::Number(1),
-                None,
-            ))),
->>>>>>> 6932239c
             entity_filter: None,
             fields: vec![
                 Field::Block(BlockField::ParentHash),
@@ -295,9 +287,9 @@
 
         let expected = vec![Expression::Get(GetExpression {
             entity: Entity::Account,
-            entity_id: Some(EntityId::Account(NameOrAddress::Name(
+            entity_id: Some(vec![EntityId::Account(NameOrAddress::Name(
                 "vitalik.eth".to_string(),
-            ))),
+            ))]),
             entity_filter: None,
             fields: vec![Field::Account(AccountField::Balance)],
             chain: Chain::Ethereum,
