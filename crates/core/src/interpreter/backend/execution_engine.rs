--- conflicted
+++ resolved
@@ -32,13 +32,9 @@
     #[serde(rename = "block")]
     Block(Vec<BlockQueryRes>),
     #[serde(rename = "transaction")]
-<<<<<<< HEAD
-    Transaction(TransactionQueryRes),
+    Transaction(Vec<TransactionQueryRes>),
     #[serde(rename = "log")]
     Log(Vec<LogQueryRes>),
-=======
-    Transaction(Vec<TransactionQueryRes>),
->>>>>>> 104e4578
 }
 
 pub struct ExecutionEngine;
