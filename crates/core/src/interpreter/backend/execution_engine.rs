use super::block_resolver::resolve_block_query;
use crate::common::{
    entity::{Entity, EntityError},
<<<<<<< HEAD
    query_result::{
        dump_results, AccountQueryRes, ExpressionResult, QueryResult, TransactionQueryRes,
    },
    types::{AccountField, BlockField, Expression, GetExpression, TransactionField},
=======
    entity_filter::EntityFilter,
    query_result::{AccountQueryRes, BlockQueryRes, TransactionQueryRes, LogQueryRes},
    types::{AccountField, BlockField, TransactionField, LogField, Expression, GetExpression},
>>>>>>> 0854fd0e
};
use alloy::{
    primitives::{Address, FixedBytes},
    providers::{Provider, ProviderBuilder, RootProvider},
    transports::http::{Client, Http},
    rpc::types::Filter
};
use std::error::Error;

<<<<<<< HEAD
=======
#[derive(Debug, PartialEq, Eq, Serialize, Deserialize, Clone)]
pub struct QueryResult {
    pub query: String,
    pub result: ExpressionResult,
}

impl QueryResult {
    pub fn new(query: String, result: ExpressionResult) -> QueryResult {
        QueryResult { query, result }
    }
}

#[derive(Debug, PartialEq, Eq, Serialize, Deserialize, Clone)]
pub enum ExpressionResult {
    #[serde(rename = "account")]
    Account(Vec<AccountQueryRes>),
    #[serde(rename = "block")]
    Block(Vec<BlockQueryRes>),
    #[serde(rename = "transaction")]
    Transaction(Vec<TransactionQueryRes>),
    #[serde(rename = "log")]
    Log(Vec<LogQueryRes>),
}

>>>>>>> 0854fd0e
pub struct ExecutionEngine;

// TODO: create ExecutionEngineErrors instead of throwing static strings
impl ExecutionEngine {
    pub fn new() -> ExecutionEngine {
        ExecutionEngine
    }

    pub async fn run(
        &self,
        expressions: Vec<Expression>,
    ) -> Result<Vec<QueryResult>, Box<dyn Error>> {
        let mut query_results = vec![];

        for expression in expressions {
            match expression {
                Expression::Get(get_expr) => {
                    let result = self.run_get_expr(&get_expr).await?;
                    query_results.push(QueryResult::new(get_expr.query, result));
                }
            }
        }

        Ok(query_results)
    }

    async fn run_get_expr(
        &self,
        expr: &GetExpression,
    ) -> Result<ExpressionResult, Box<dyn std::error::Error>> {
        let rpc_url = expr.chain.rpc_url().parse()?;
        let provider = ProviderBuilder::new().on_http(rpc_url);

        let result = match expr.entity {
            Entity::Block => {
                //First, check if expr.entity_id is Some(entity_id). If this condition is true, it calls the to_block_id method on entity_id.
                //If expr.entity_id is None, the code then checks if expr.entity_filter is Some(entity_filter). If this condition is true, it calls the to_block_range method on entity_filter. 
                //If neither entity_id nor entity_filter is present in expr, the code panics with the message "Invalid block_id".
     
                let (start_block, end_block) = if let Some(entity_id) = &expr.entity_id {
                    entity_id.to_block_id()?
                } else if let Some(entity_filter) = &expr.entity_filter {
                    if entity_filter.len() == 1 {
                        let (start_block, end_block) = entity_filter[0].to_block_range()?;
                        (start_block, end_block)
                    } else {
                        return Err("Block filters don't support multiple filters".into()); // Check if this is the best approach for multiple filters.
                    }
                } else {
                    panic!("Neither a block_id nor a block filter was provided. Pest rules should have prevented this from happening."); 
                };
        
                
                let fields = expr
                    .fields
                    .iter()
                    .map(|field| field.try_into())
                    .collect::<Result<Vec<BlockField>, _>>()?;

                let block_query_res = 
                    resolve_block_query(start_block, end_block, fields, &provider).await?;

                Ok(ExpressionResult::Block(block_query_res))
            }
            Entity::Account => {
                let address = if let Some(address_id) = &expr.entity_id {
                    address_id.to_address().await
                } else {
                    panic!("An address_id was not provided. Pest rules should have prevented this from happening.");
                };

                let fields = expr
                    .fields
                    .iter()
                    .map(|field| field.try_into())
                    .collect::<Result<Vec<AccountField>, _>>()?;
                match address {
                    Ok(address) => {
                        let account = self.get_account(address, fields, &provider).await?;
                        // TODO: temporary solution, vec![] should be removed when we have multiple
                        // transactions in the result
                        Ok(ExpressionResult::Account(vec![account]))
                    }
                    Err(err) => Err(EntityError::InvalidEntity(err.to_string()).into()),
                }
            }
            Entity::Transaction => {
                let hash = if let Some(tx_id) = &expr.entity_id {
                    tx_id.to_tx_hash()
                } else {
                    panic!("A tx_id was not provided. Pest rules should have prevented this from happening.");
                };

                let fields = expr
                    .fields
                    .iter()
                    .map(|field| field.try_into())
                    .collect::<Result<Vec<TransactionField>, _>>()?;

                match hash {
                    Ok(hash) => {
                        let tx = self.get_transaction(hash, fields, &provider).await?;
                        // TODO: temporary solution, vec![] should be removed when we have multiple
                        // transactions in the result
                        Ok(ExpressionResult::Transaction(vec![tx]))
                    }
                    Err(err) => Err(EntityError::InvalidEntity(err.to_string()).into()),
                }
            }
<<<<<<< HEAD
        };

        result.and_then(|result| {
            expr.dump.as_ref().map(|dump| dump_results(&result, &dump));
            Ok(result)
        })
=======
            Entity::Log => {
                let filter = if let Some(entity_filter) = &expr.entity_filter {
                    EntityFilter::build_filter(entity_filter)                
                } else {
                    panic!("A log filter was not provided. Pest rules should have prevented this from happening.");
                };
                let fields = expr
                    .fields
                    .iter()
                    .map(|field| field.try_into())
                    .collect::<Result<Vec<LogField>, _>>()?;

                let logs = self.get_logs(filter, fields, &provider).await?;
                Ok(ExpressionResult::Log(logs))
                
            }
        }
>>>>>>> 0854fd0e
    }

    async fn get_transaction(
        &self,
        hash: FixedBytes<32>,
        fields: Vec<TransactionField>,
        provider: &RootProvider<Http<Client>>,
    ) -> Result<TransactionQueryRes, Box<dyn Error>> {
        let mut result = TransactionQueryRes::default();
        match provider.get_transaction_by_hash(hash).await? {
            Some(tx) => {
                for field in fields {
                    match field {
                        TransactionField::TransactionType => {
                            result.transaction_type = tx.transaction_type;
                        }
                        TransactionField::Hash => {
                            result.hash = Some(tx.hash);
                        }
                        TransactionField::From => {
                            result.from = Some(tx.from);
                        }
                        TransactionField::To => {
                            result.to = tx.to;
                        }
                        TransactionField::Data => {
                            result.data = Some(tx.input.clone());
                        }
                        TransactionField::Value => {
                            result.value = Some(tx.value);
                        }
                        TransactionField::GasPrice => {
                            result.gas_price = tx.gas_price;
                        }
                        TransactionField::Gas => {
                            result.gas = Some(tx.gas);
                        }
                        TransactionField::Status => {
                            match provider.get_transaction_receipt(hash).await? {
                                Some(receipt) => {
                                    result.status = Some(receipt.status());
                                }
                                None => {
                                    result.status = None;
                                }
                            }
                        }
                        TransactionField::ChainId => {
                            result.chain_id = tx.chain_id;
                        }
                        TransactionField::V => {
                            result.v = tx.signature.map_or(None, |s| Some(s.v));
                        }
                        TransactionField::R => {
                            result.r = tx.signature.map_or(None, |s| Some(s.r));
                        }
                        TransactionField::S => {
                            result.s = tx.signature.map_or(None, |s| Some(s.s));
                        }
                        TransactionField::MaxFeePerBlobGas => {
                            result.max_fee_per_blob_gas = tx.max_fee_per_blob_gas;
                        }
                        TransactionField::MaxFeePerGas => {
                            result.max_fee_per_gas = tx.max_fee_per_gas;
                        }
                        TransactionField::MaxPriorityFeePerGas => {
                            result.max_priority_fee_per_gas = tx.max_priority_fee_per_gas;
                        }
                        TransactionField::YParity => {
                            result.y_parity = tx
                                .signature
                                .map_or(None, |s| s.y_parity)
                                .map_or(None, |y| Some(y.0));
                        }
                    }
                }
            }
            None => panic!("Transaction not found"),
        }

        Ok(result)
    }

    async fn get_account(
        &self,
        address: Address,
        fields: Vec<AccountField>,
        provider: &RootProvider<Http<Client>>,
    ) -> Result<AccountQueryRes, Box<dyn Error>> {
        let mut account = AccountQueryRes::default();

        for field in &fields {
            match field {
                AccountField::Balance => {
                    account.balance = Some(provider.get_balance(address).await?);
                }
                AccountField::Nonce => {
                    account.nonce = Some(provider.get_transaction_count(address).await?);
                }
                AccountField::Address => {
                    account.address = Some(address);
                }
                AccountField::Code => {
                    account.code = Some(provider.get_code_at(address).await?);
                }
            }
        }

        Ok(account)
    }

    async fn get_logs(
        &self,
        filter: Filter,
        fields: Vec<LogField>,
        provider: &RootProvider<Http<Client>>,
    ) -> Result<Vec<LogQueryRes>, Box<dyn Error>> {
        
        let logs = provider.get_logs(&filter).await?;
        if logs.is_empty() {
            return Err("No logs found".into()); // Check if this is the best approach for no logs return. I understand it shouldn't panic.
        }
    
        let results: Vec<LogQueryRes> = logs.into_iter().map(|log| {
            let mut result = LogQueryRes::default();
    
            // Use a for loop with match to map fields to result
            for field in &fields {
                match field {
                    LogField::Address => result.address = Some(log.inner.address),
                    LogField::Topic0 => result.topic0 = log.topic0().copied(),
                    LogField::Topic1 => result.topic1 = log.inner.data.topics().get(1).copied(),
                    LogField::Topic2 => result.topic2 = log.inner.data.topics().get(2).copied(),
                    LogField::Topic3 => result.topic3 = log.inner.data.topics().get(3).copied(),
                    LogField::Data => result.data = Some(log.data().data.clone()),
                    LogField::BlockHash => result.block_hash = log.block_hash,
                    LogField::BlockNumber => result.block_number = log.block_number,
                    LogField::BlockTimestamp => result.block_timestamp = log.block_timestamp,
                    LogField::TransactionHash => result.transaction_hash = log.transaction_hash,
                    LogField::TransactionIndex => result.transaction_index = log.transaction_index,
                    LogField::LogIndex => result.log_index = log.log_index,
                    LogField::Removed => result.removed = Some(log.removed),
                }
            }
    
            result
        }).collect();
    
        Ok(results)
    }
}

#[cfg(test)]
mod test {
    use super::*;
    use crate::common::{
        chain::Chain,
        ens::NameOrAddress,
        entity_id::EntityId,
        entity_filter::{BlockRange, EntityFilter},
        query_result::BlockQueryRes,
        types::{AccountField, BlockField, Expression, Field, GetExpression},
    };
    use alloy::{
        eips::BlockNumberOrTag,
        primitives::{address, b256, bloom, bytes, Address, U256},
    };
    use pretty_assertions::assert_eq;
    use std::str::FromStr;

    #[tokio::test]
    async fn test_get_logs() {
        let execution_engine = ExecutionEngine::new();
        let expressions = vec![Expression::Get(GetExpression {
            chain: Chain::Ethereum,
            entity: Entity::Log,
            entity_id: None,
            entity_filter: Some(vec![
                EntityFilter::LogBlockRange(BlockRange::new(BlockNumberOrTag::Number(4638757), Some(BlockNumberOrTag::Number(4638758)))),
                EntityFilter::LogEmitterAddress(address!("dac17f958d2ee523a2206206994597c13d831ec7")),
                EntityFilter::LogTopic0(b256!("cb8241adb0c3fdb35b70c24ce35c5eb0c17af7431c99f827d44a445ca624176a")),
            ]),
            fields: vec![
                Field::Log(LogField::Address),
                Field::Log(LogField::Topic0),
                Field::Log(LogField::Topic1),
                Field::Log(LogField::Topic2),
                Field::Log(LogField::Topic3),
                Field::Log(LogField::Data),
                Field::Log(LogField::BlockHash),
                Field::Log(LogField::BlockNumber),
                Field::Log(LogField::BlockTimestamp),
                Field::Log(LogField::TransactionHash),
                Field::Log(LogField::TransactionIndex),
                Field::Log(LogField::LogIndex),
            ],
            query: String::from(""),
        })];
        let execution_result = execution_engine.run(expressions).await; 
        let expected = vec![LogQueryRes {
            address: Some(address!("dac17f958d2ee523a2206206994597c13d831ec7")),
            topic0: Some(b256!("cb8241adb0c3fdb35b70c24ce35c5eb0c17af7431c99f827d44a445ca624176a")),
            topic1: None,
            topic2: None,
            topic3: None,
            data: Some(bytes!("00000000000000000000000000000000000000000000000000000002540be400")),
            block_hash: Some(b256!("d34e3b2957865fe76c73ec91d798f78de95f2b0e0cddfc47e341b5f235dc4d58")),
            block_number: Some(4638757),
            block_timestamp: Some(1511886266),
            transaction_hash: Some(b256!("8cfc4f5f4729423f59dd1d263ead2f824b3f133b02b9e27383964c7d50cd47cb")),
            transaction_index: Some(9),
            log_index: Some(5),
            removed: None,
        }];

        match execution_result {
            Ok(results) => {
                assert_eq!(results[0].result, ExpressionResult::Log(expected));
            }
            Err(_) => panic!("Error"),
        }
    }


    #[tokio::test]
    async fn test_get_block_fields() {
        let execution_engine = ExecutionEngine::new();
        let expressions = vec![Expression::Get(GetExpression {
            chain: Chain::Ethereum,
            entity: Entity::Block,
            entity_id: Some(EntityId::Block(BlockRange::new(BlockNumberOrTag::Number(1), None))),
            entity_filter: None,
            fields: vec![
                Field::Block(BlockField::Timestamp),
                Field::Block(BlockField::Hash),
                Field::Block(BlockField::ParentHash),
                Field::Block(BlockField::Size),
                Field::Block(BlockField::StateRoot),
                Field::Block(BlockField::TransactionsRoot),
                Field::Block(BlockField::ReceiptsRoot),
                Field::Block(BlockField::LogsBloom),
                Field::Block(BlockField::ExtraData),
                Field::Block(BlockField::MixHash),
                Field::Block(BlockField::TotalDifficulty),
                Field::Block(BlockField::BaseFeePerGas),
                Field::Block(BlockField::WithdrawalsRoot),
                Field::Block(BlockField::BlobGasUsed),
                Field::Block(BlockField::ExcessBlobGas),
                Field::Block(BlockField::ParentBeaconBlockRoot),
            ],
            query: String::from(""),
            dump: None,
        })];
        let expected = ExpressionResult::Block(vec![BlockQueryRes {
            timestamp: Some(1438269988),
            number: None,
            hash: Some(b256!(
                "88e96d4537bea4d9c05d12549907b32561d3bf31f45aae734cdc119f13406cb6"
            )),
            parent_hash: Some(b256!(
                "d4e56740f876aef8c010b86a40d5f56745a118d0906a34e69aec8c0db1cb8fa3"
            )),
            size: Some(U256::from(537)),
            state_root: Some(b256!(
                "d67e4d450343046425ae4271474353857ab860dbc0a1dde64b41b5cd3a532bf3"
            )),
            transactions_root: Some(b256!(
                "56e81f171bcc55a6ff8345e692c0f86e5b48e01b996cadc001622fb5e363b421"
            )),
            receipts_root: Some(b256!(
                "56e81f171bcc55a6ff8345e692c0f86e5b48e01b996cadc001622fb5e363b421"
            )),
            logs_bloom: Some(bloom!("00000000000000000000000000000000000000000000000000000000000000000000000000000000000000000000000000000000000000000000000000000000000000000000000000000000000000000000000000000000000000000000000000000000000000000000000000000000000000000000000000000000000000000000000000000000000000000000000000000000000000000000000000000000000000000000000000000000000000000000000000000000000000000000000000000000000000000000000000000000000000000000000000000000000000000000000000000000000000000000000000000000000000000000000000000000")),
            extra_data: Some(bytes!("476574682f76312e302e302f6c696e75782f676f312e342e32")),
            mix_hash: Some(b256!("969b900de27b6ac6a67742365dd65f55a0526c41fd18e1b16f1a1215c2e66f59")),
            total_difficulty: Some(U256::from(34351349760_u128)),
            // The fields below were implemented by EIPs, 1st block doesn't have these
            base_fee_per_gas: None,
            withdrawals_root: None,
            blob_gas_used: None,
            excess_blob_gas: None,
            parent_beacon_block_root: None,
        }]);
        let execution_result = execution_engine.run(expressions).await;

        match execution_result {
            Ok(results) => {
                assert_eq!(results[0].result, expected);
            }
            Err(_) => panic!("Error"),
        }

    }

    #[tokio::test]
    async fn test_get_account_fields() {
        let execution_engine = ExecutionEngine::new();
        let expressions = vec![Expression::Get(GetExpression {
            chain: Chain::Ethereum,
            entity: Entity::Account,
            entity_id: Some(EntityId::Account(NameOrAddress::Address(
                Address::from_str("0xd8dA6BF26964aF9D7eEd9e03E53415D37aA96045").unwrap(),
            ))),
            entity_filter: None,
            fields: vec![Field::Account(AccountField::Balance)],
            query: String::from(""),
            dump: None,
        })];
        let execution_result = execution_engine.run(expressions).await;

        match execution_result {
            Ok(results) => match &results[0] {
                QueryResult { query, result, .. } => {
                    assert_eq!(query, "");
                    match result {
                        ExpressionResult::Account(account) => {
                            assert!(account[0].balance.is_some());
                        }
                        _ => panic!("Invalid result"),
                    }
                }
            },
            Err(e) => panic!("Error: {}", e),
        }
    }

    #[tokio::test]
    async fn test_get_account_fields_using_ens() {
        let execution_engine = ExecutionEngine::new();
        let expressions = vec![Expression::Get(GetExpression {
            chain: Chain::Ethereum,
            entity: Entity::Account,
            entity_id: Some(EntityId::Account(NameOrAddress::Name(String::from("vitalik.eth")))),
            entity_filter: None,
            fields: vec![Field::Account(AccountField::Balance)],
            query: String::from(""),
            dump: None,
        })];
        let execution_result = execution_engine.run(expressions).await;

        match &execution_result.unwrap()[0] {
            QueryResult { query, result, .. } => {
                assert_eq!(query, "");
                match result {
                    ExpressionResult::Account(account) => {
                        assert!(account[0].balance.is_some());
                    }
                    _ => panic!("Invalid result"),
                }
            }
        }
    }
    #[tokio::test]
    async fn test_get_account_fields_using_invalid_ens() {
        let execution_engine = ExecutionEngine::new();
        let expressions = vec![Expression::Get(GetExpression {
            chain: Chain::Ethereum,
            entity: Entity::Account,
            entity_id: Some(EntityId::Account(NameOrAddress::Name(String::from(
                "thisisinvalid235790123801.eth",
            )))),
            entity_filter: None,
            fields: vec![Field::Account(AccountField::Balance)],
            query: String::from(""),
            dump: None,
        })];
        let execution_result = execution_engine.run(expressions).await;
        assert!(execution_result.is_err())
    }

    #[tokio::test]
    async fn test_get_transaction_fields() {
        let execution_engine = ExecutionEngine::new();
        let expressions = vec![Expression::Get(GetExpression {
            chain: Chain::Ethereum,
            entity: Entity::Transaction,
            entity_id: Some(EntityId::Transaction(b256!("72546b3ca8ef0dfb85fe66d19645e44cb519858c72fbcad0e1c1699256fed890"))),
            entity_filter: None,
            fields: vec![
                Field::Transaction(TransactionField::TransactionType),
                Field::Transaction(TransactionField::Hash),
                Field::Transaction(TransactionField::From),
                Field::Transaction(TransactionField::To),
                Field::Transaction(TransactionField::Data),
                Field::Transaction(TransactionField::Value),
                Field::Transaction(TransactionField::GasPrice),
                Field::Transaction(TransactionField::Gas),
                Field::Transaction(TransactionField::Status),
                Field::Transaction(TransactionField::ChainId),
                Field::Transaction(TransactionField::V),
                Field::Transaction(TransactionField::R),
                Field::Transaction(TransactionField::S),
                Field::Transaction(TransactionField::MaxFeePerBlobGas),
                Field::Transaction(TransactionField::MaxFeePerGas),
                Field::Transaction(TransactionField::MaxPriorityFeePerGas),
                Field::Transaction(TransactionField::YParity),
            ],
            query: String::from(""),
            dump: None,
        })];
        let result = execution_engine.run(expressions).await;
        let expected = vec![ExpressionResult::Transaction(vec![TransactionQueryRes {
            transaction_type: Some(2),
            hash: Some(b256!(
                "72546b3ca8ef0dfb85fe66d19645e44cb519858c72fbcad0e1c1699256fed890"
            )),
            from: Some(address!("95222290dd7278aa3ddd389cc1e1d165cc4bafe5")),
            to: Some(address!("2eeb301387d6bda23e02fa0c7463507c68b597b5")),
            data: Some(bytes!("")),
            value: Some(U256::from(234808500010631948_u128)),
            gas_price: Some(10209184711_u128),
            gas: Some(21000),
            status: Some(true),
            chain_id: Some(1),
            v: Some(U256::from(0)),
            r: Some(U256::from_str("105656622829170817033829205634607968479218860016837137132236076370603621041980").unwrap()),
            s: Some(U256::from_str("15038977765364444198936700207894720753481416564436657360670639019817488048130").unwrap()),
            max_fee_per_blob_gas: None,
            max_fee_per_gas: Some(10209184711),
            max_priority_fee_per_gas: Some(0),
            y_parity: Some(false),
        }])];

        match result {
            Ok(results) => {
                assert_eq!(results[0].result, expected[0]);
            }
            Err(_) => panic!("Error"),
        }
    }

    #[tokio::test]
    #[should_panic]
    async fn test_get_transaction_fields_does_not_exist() {
        let execution_engine = ExecutionEngine::new();
        let expressions = vec![Expression::Get(GetExpression {
            chain: Chain::Ethereum,
            entity: Entity::Transaction,
            entity_id: Some(EntityId::Transaction(b256!(
                "bebd3baab326f895289ecbd4210cf886ce41952316441ae4cac35f00f0e882a6"
            ))),
            entity_filter: None,
            fields: vec![
                Field::Transaction(TransactionField::TransactionType),
                Field::Transaction(TransactionField::Hash),
                Field::Transaction(TransactionField::From),
                Field::Transaction(TransactionField::To),
                Field::Transaction(TransactionField::Data),
                Field::Transaction(TransactionField::Value),
                Field::Transaction(TransactionField::GasPrice),
                Field::Transaction(TransactionField::Gas),
                Field::Transaction(TransactionField::Status),
                Field::Transaction(TransactionField::ChainId),
                Field::Transaction(TransactionField::V),
                Field::Transaction(TransactionField::R),
                Field::Transaction(TransactionField::S),
                Field::Transaction(TransactionField::MaxFeePerBlobGas),
                Field::Transaction(TransactionField::MaxFeePerGas),
                Field::Transaction(TransactionField::MaxPriorityFeePerGas),
                Field::Transaction(TransactionField::YParity),
            ],
            query: String::from(""),
            dump: None,
        })];
        let _result = execution_engine.run(expressions).await;
    }
}<|MERGE_RESOLUTION|>--- conflicted
+++ resolved
@@ -1,52 +1,21 @@
 use super::block_resolver::resolve_block_query;
 use crate::common::{
     entity::{Entity, EntityError},
-<<<<<<< HEAD
+    entity_filter::EntityFilter,
     query_result::{
-        dump_results, AccountQueryRes, ExpressionResult, QueryResult, TransactionQueryRes,
+        dump_results, AccountQueryRes, ExpressionResult, LogQueryRes, QueryResult,
+        TransactionQueryRes,
     },
-    types::{AccountField, BlockField, Expression, GetExpression, TransactionField},
-=======
-    entity_filter::EntityFilter,
-    query_result::{AccountQueryRes, BlockQueryRes, TransactionQueryRes, LogQueryRes},
-    types::{AccountField, BlockField, TransactionField, LogField, Expression, GetExpression},
->>>>>>> 0854fd0e
+    types::{AccountField, BlockField, Expression, GetExpression, LogField, TransactionField},
 };
 use alloy::{
     primitives::{Address, FixedBytes},
     providers::{Provider, ProviderBuilder, RootProvider},
+    rpc::types::Filter,
     transports::http::{Client, Http},
-    rpc::types::Filter
 };
 use std::error::Error;
 
-<<<<<<< HEAD
-=======
-#[derive(Debug, PartialEq, Eq, Serialize, Deserialize, Clone)]
-pub struct QueryResult {
-    pub query: String,
-    pub result: ExpressionResult,
-}
-
-impl QueryResult {
-    pub fn new(query: String, result: ExpressionResult) -> QueryResult {
-        QueryResult { query, result }
-    }
-}
-
-#[derive(Debug, PartialEq, Eq, Serialize, Deserialize, Clone)]
-pub enum ExpressionResult {
-    #[serde(rename = "account")]
-    Account(Vec<AccountQueryRes>),
-    #[serde(rename = "block")]
-    Block(Vec<BlockQueryRes>),
-    #[serde(rename = "transaction")]
-    Transaction(Vec<TransactionQueryRes>),
-    #[serde(rename = "log")]
-    Log(Vec<LogQueryRes>),
-}
-
->>>>>>> 0854fd0e
 pub struct ExecutionEngine;
 
 // TODO: create ExecutionEngineErrors instead of throwing static strings
@@ -83,9 +52,9 @@
         let result = match expr.entity {
             Entity::Block => {
                 //First, check if expr.entity_id is Some(entity_id). If this condition is true, it calls the to_block_id method on entity_id.
-                //If expr.entity_id is None, the code then checks if expr.entity_filter is Some(entity_filter). If this condition is true, it calls the to_block_range method on entity_filter. 
+                //If expr.entity_id is None, the code then checks if expr.entity_filter is Some(entity_filter). If this condition is true, it calls the to_block_range method on entity_filter.
                 //If neither entity_id nor entity_filter is present in expr, the code panics with the message "Invalid block_id".
-     
+
                 let (start_block, end_block) = if let Some(entity_id) = &expr.entity_id {
                     entity_id.to_block_id()?
                 } else if let Some(entity_filter) = &expr.entity_filter {
@@ -93,20 +62,20 @@
                         let (start_block, end_block) = entity_filter[0].to_block_range()?;
                         (start_block, end_block)
                     } else {
-                        return Err("Block filters don't support multiple filters".into()); // Check if this is the best approach for multiple filters.
+                        return Err("Block filters don't support multiple filters".into());
+                        // Check if this is the best approach for multiple filters.
                     }
                 } else {
-                    panic!("Neither a block_id nor a block filter was provided. Pest rules should have prevented this from happening."); 
+                    panic!("Neither a block_id nor a block filter was provided. Pest rules should have prevented this from happening.");
                 };
-        
-                
+
                 let fields = expr
                     .fields
                     .iter()
                     .map(|field| field.try_into())
                     .collect::<Result<Vec<BlockField>, _>>()?;
 
-                let block_query_res = 
+                let block_query_res =
                     resolve_block_query(start_block, end_block, fields, &provider).await?;
 
                 Ok(ExpressionResult::Block(block_query_res))
@@ -156,17 +125,9 @@
                     Err(err) => Err(EntityError::InvalidEntity(err.to_string()).into()),
                 }
             }
-<<<<<<< HEAD
-        };
-
-        result.and_then(|result| {
-            expr.dump.as_ref().map(|dump| dump_results(&result, &dump));
-            Ok(result)
-        })
-=======
             Entity::Log => {
                 let filter = if let Some(entity_filter) = &expr.entity_filter {
-                    EntityFilter::build_filter(entity_filter)                
+                    EntityFilter::build_filter(entity_filter)
                 } else {
                     panic!("A log filter was not provided. Pest rules should have prevented this from happening.");
                 };
@@ -178,10 +139,13 @@
 
                 let logs = self.get_logs(filter, fields, &provider).await?;
                 Ok(ExpressionResult::Log(logs))
-                
-            }
-        }
->>>>>>> 0854fd0e
+            }
+        };
+
+        result.and_then(|result| {
+            expr.dump.as_ref().map(|dump| dump_results(&result, &dump));
+            Ok(result)
+        })
     }
 
     async fn get_transaction(
@@ -299,37 +263,41 @@
         fields: Vec<LogField>,
         provider: &RootProvider<Http<Client>>,
     ) -> Result<Vec<LogQueryRes>, Box<dyn Error>> {
-        
         let logs = provider.get_logs(&filter).await?;
         if logs.is_empty() {
             return Err("No logs found".into()); // Check if this is the best approach for no logs return. I understand it shouldn't panic.
         }
-    
-        let results: Vec<LogQueryRes> = logs.into_iter().map(|log| {
-            let mut result = LogQueryRes::default();
-    
-            // Use a for loop with match to map fields to result
-            for field in &fields {
-                match field {
-                    LogField::Address => result.address = Some(log.inner.address),
-                    LogField::Topic0 => result.topic0 = log.topic0().copied(),
-                    LogField::Topic1 => result.topic1 = log.inner.data.topics().get(1).copied(),
-                    LogField::Topic2 => result.topic2 = log.inner.data.topics().get(2).copied(),
-                    LogField::Topic3 => result.topic3 = log.inner.data.topics().get(3).copied(),
-                    LogField::Data => result.data = Some(log.data().data.clone()),
-                    LogField::BlockHash => result.block_hash = log.block_hash,
-                    LogField::BlockNumber => result.block_number = log.block_number,
-                    LogField::BlockTimestamp => result.block_timestamp = log.block_timestamp,
-                    LogField::TransactionHash => result.transaction_hash = log.transaction_hash,
-                    LogField::TransactionIndex => result.transaction_index = log.transaction_index,
-                    LogField::LogIndex => result.log_index = log.log_index,
-                    LogField::Removed => result.removed = Some(log.removed),
-                }
-            }
-    
-            result
-        }).collect();
-    
+
+        let results: Vec<LogQueryRes> = logs
+            .into_iter()
+            .map(|log| {
+                let mut result = LogQueryRes::default();
+
+                // Use a for loop with match to map fields to result
+                for field in &fields {
+                    match field {
+                        LogField::Address => result.address = Some(log.inner.address),
+                        LogField::Topic0 => result.topic0 = log.topic0().copied(),
+                        LogField::Topic1 => result.topic1 = log.inner.data.topics().get(1).copied(),
+                        LogField::Topic2 => result.topic2 = log.inner.data.topics().get(2).copied(),
+                        LogField::Topic3 => result.topic3 = log.inner.data.topics().get(3).copied(),
+                        LogField::Data => result.data = Some(log.data().data.clone()),
+                        LogField::BlockHash => result.block_hash = log.block_hash,
+                        LogField::BlockNumber => result.block_number = log.block_number,
+                        LogField::BlockTimestamp => result.block_timestamp = log.block_timestamp,
+                        LogField::TransactionHash => result.transaction_hash = log.transaction_hash,
+                        LogField::TransactionIndex => {
+                            result.transaction_index = log.transaction_index
+                        }
+                        LogField::LogIndex => result.log_index = log.log_index,
+                        LogField::Removed => result.removed = Some(log.removed),
+                    }
+                }
+
+                result
+            })
+            .collect();
+
         Ok(results)
     }
 }
@@ -340,8 +308,8 @@
     use crate::common::{
         chain::Chain,
         ens::NameOrAddress,
+        entity_filter::{BlockRange, EntityFilter},
         entity_id::EntityId,
-        entity_filter::{BlockRange, EntityFilter},
         query_result::BlockQueryRes,
         types::{AccountField, BlockField, Expression, Field, GetExpression},
     };
@@ -360,9 +328,16 @@
             entity: Entity::Log,
             entity_id: None,
             entity_filter: Some(vec![
-                EntityFilter::LogBlockRange(BlockRange::new(BlockNumberOrTag::Number(4638757), Some(BlockNumberOrTag::Number(4638758)))),
-                EntityFilter::LogEmitterAddress(address!("dac17f958d2ee523a2206206994597c13d831ec7")),
-                EntityFilter::LogTopic0(b256!("cb8241adb0c3fdb35b70c24ce35c5eb0c17af7431c99f827d44a445ca624176a")),
+                EntityFilter::LogBlockRange(BlockRange::new(
+                    BlockNumberOrTag::Number(4638757),
+                    Some(BlockNumberOrTag::Number(4638758)),
+                )),
+                EntityFilter::LogEmitterAddress(address!(
+                    "dac17f958d2ee523a2206206994597c13d831ec7"
+                )),
+                EntityFilter::LogTopic0(b256!(
+                    "cb8241adb0c3fdb35b70c24ce35c5eb0c17af7431c99f827d44a445ca624176a"
+                )),
             ]),
             fields: vec![
                 Field::Log(LogField::Address),
@@ -379,19 +354,28 @@
                 Field::Log(LogField::LogIndex),
             ],
             query: String::from(""),
+            dump: None,
         })];
-        let execution_result = execution_engine.run(expressions).await; 
+        let execution_result = execution_engine.run(expressions).await;
         let expected = vec![LogQueryRes {
             address: Some(address!("dac17f958d2ee523a2206206994597c13d831ec7")),
-            topic0: Some(b256!("cb8241adb0c3fdb35b70c24ce35c5eb0c17af7431c99f827d44a445ca624176a")),
+            topic0: Some(b256!(
+                "cb8241adb0c3fdb35b70c24ce35c5eb0c17af7431c99f827d44a445ca624176a"
+            )),
             topic1: None,
             topic2: None,
             topic3: None,
-            data: Some(bytes!("00000000000000000000000000000000000000000000000000000002540be400")),
-            block_hash: Some(b256!("d34e3b2957865fe76c73ec91d798f78de95f2b0e0cddfc47e341b5f235dc4d58")),
+            data: Some(bytes!(
+                "00000000000000000000000000000000000000000000000000000002540be400"
+            )),
+            block_hash: Some(b256!(
+                "d34e3b2957865fe76c73ec91d798f78de95f2b0e0cddfc47e341b5f235dc4d58"
+            )),
             block_number: Some(4638757),
             block_timestamp: Some(1511886266),
-            transaction_hash: Some(b256!("8cfc4f5f4729423f59dd1d263ead2f824b3f133b02b9e27383964c7d50cd47cb")),
+            transaction_hash: Some(b256!(
+                "8cfc4f5f4729423f59dd1d263ead2f824b3f133b02b9e27383964c7d50cd47cb"
+            )),
             transaction_index: Some(9),
             log_index: Some(5),
             removed: None,
@@ -404,7 +388,6 @@
             Err(_) => panic!("Error"),
         }
     }
-
 
     #[tokio::test]
     async fn test_get_block_fields() {
@@ -412,7 +395,10 @@
         let expressions = vec![Expression::Get(GetExpression {
             chain: Chain::Ethereum,
             entity: Entity::Block,
-            entity_id: Some(EntityId::Block(BlockRange::new(BlockNumberOrTag::Number(1), None))),
+            entity_id: Some(EntityId::Block(BlockRange::new(
+                BlockNumberOrTag::Number(1),
+                None,
+            ))),
             entity_filter: None,
             fields: vec![
                 Field::Block(BlockField::Timestamp),
@@ -473,7 +459,6 @@
             }
             Err(_) => panic!("Error"),
         }
-
     }
 
     #[tokio::test]
@@ -514,7 +499,9 @@
         let expressions = vec![Expression::Get(GetExpression {
             chain: Chain::Ethereum,
             entity: Entity::Account,
-            entity_id: Some(EntityId::Account(NameOrAddress::Name(String::from("vitalik.eth")))),
+            entity_id: Some(EntityId::Account(NameOrAddress::Name(String::from(
+                "vitalik.eth",
+            )))),
             entity_filter: None,
             fields: vec![Field::Account(AccountField::Balance)],
             query: String::from(""),
@@ -558,7 +545,9 @@
         let expressions = vec![Expression::Get(GetExpression {
             chain: Chain::Ethereum,
             entity: Entity::Transaction,
-            entity_id: Some(EntityId::Transaction(b256!("72546b3ca8ef0dfb85fe66d19645e44cb519858c72fbcad0e1c1699256fed890"))),
+            entity_id: Some(EntityId::Transaction(b256!(
+                "72546b3ca8ef0dfb85fe66d19645e44cb519858c72fbcad0e1c1699256fed890"
+            ))),
             entity_filter: None,
             fields: vec![
                 Field::Transaction(TransactionField::TransactionType),
