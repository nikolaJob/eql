use super::{
    chain::Chain,
    entity::Entity,
    entity_id::EntityId,
    entity_filter::EntityFilter,
};
use alloy::eips::BlockNumberOrTag;
use serde::{Deserialize, Serialize};
use std::{error::Error, fmt::Display};

#[derive(Debug, PartialEq, Eq)]
pub enum Expression {
    Get(GetExpression),
}

#[derive(Debug, PartialEq, Eq)]
pub struct GetExpression {
    pub entity: Entity,
    pub entity_id: Option<EntityId>,
    pub entity_filter: Option<Vec<EntityFilter>>,
    pub fields: Vec<Field>,
    pub chain: Chain,
    pub query: String,
}

impl Default for GetExpression {
    fn default() -> Self {
        Self {
            entity: Entity::Block,
            entity_id: Some(EntityId::Block(BlockNumberOrTag::Latest)),
            entity_filter: None,
            fields: vec![],
            chain: Chain::Ethereum,
            query: "".to_string(),
        }
    }
}

#[derive(Debug, PartialEq, Eq, Clone, Serialize, Deserialize)]
pub enum Field {
    Account(AccountField),
    Block(BlockField),
    Transaction(TransactionField),
    Log(LogField),
}

impl Display for Field {
    fn fmt(&self, f: &mut std::fmt::Formatter<'_>) -> std::fmt::Result {
        match self {
            Field::Account(account_field) => write!(f, "{}", account_field),
            Field::Block(block_field) => write!(f, "{}", block_field),
            Field::Transaction(transaction_field) => write!(f, "{}", transaction_field),
            Field::Log(log_field) => write!(f, "{}", log_field),
        }
    }
}

#[derive(Debug)]
pub enum FieldError {
    InvalidField(String),
}

impl Display for FieldError {
    fn fmt(&self, f: &mut std::fmt::Formatter<'_>) -> std::fmt::Result {
        match self {
            FieldError::InvalidField(field) => write!(f, "Invalid field: {}", field),
        }
    }
}

impl Error for FieldError {
    fn source(&self) -> Option<&(dyn Error + 'static)> {
        None
    }
}

impl TryFrom<&Field> for AccountField {
    type Error = Box<dyn Error>;

    fn try_from(field: &Field) -> Result<Self, Self::Error> {
        match field {
            Field::Account(account_field) => Ok(*account_field),
            invalid_field => Err(Box::new(FieldError::InvalidField(format!(
                "Invalid field {:?} for entity account",
                invalid_field
            )))),
        }
    }
}

impl TryFrom<&str> for AccountField {
    type Error = Box<dyn Error>;

    fn try_from(value: &str) -> Result<Self, Self::Error> {
        match value {
            "address" => Ok(AccountField::Address),
            "nonce" => Ok(AccountField::Nonce),
            "balance" => Ok(AccountField::Balance),
            "code" => Ok(AccountField::Code),
            invalid_field => Err(Box::new(FieldError::InvalidField(
                invalid_field.to_string(),
            ))),
        }
    }
}

impl TryFrom<&Field> for BlockField {
    type Error = Box<dyn Error>;

    fn try_from(field: &Field) -> Result<Self, Self::Error> {
        match field {
            Field::Block(block_field) => Ok(*block_field),
            invalid_field => Err(Box::new(FieldError::InvalidField(format!(
                "Invalid field {:?} for entity block",
                invalid_field
            )))),
        }
    }
}

impl TryFrom<&str> for BlockField {
    type Error = Box<dyn Error>;

    fn try_from(value: &str) -> Result<Self, Self::Error> {
        match value {
            "number" => Ok(BlockField::Number),
            "timestamp" => Ok(BlockField::Timestamp),
            "size" => Ok(BlockField::Size),
            "hash" => Ok(BlockField::Hash),
            "parent_hash" => Ok(BlockField::ParentHash),
            "state_root" => Ok(BlockField::StateRoot),
            "transactions_root" => Ok(BlockField::TransactionsRoot),
            "receipts_root" => Ok(BlockField::ReceiptsRoot),
            "logs_bloom" => Ok(BlockField::LogsBloom),
            "extra_data" => Ok(BlockField::ExtraData),
            "mix_hash" => Ok(BlockField::MixHash),
            "total_difficulty" => Ok(BlockField::TotalDifficulty),
            "base_fee_per_gas" => Ok(BlockField::BaseFeePerGas),
            "withdrawals_root" => Ok(BlockField::WithdrawalsRoot),
            "blob_gas_used" => Ok(BlockField::BlobGasUsed),
            "excess_blob_gas" => Ok(BlockField::ExcessBlobGas),
            "parent_beacon_block_root" => Ok(BlockField::ParentBeaconBlockRoot),
            invalid_field => Err(Box::new(FieldError::InvalidField(
                invalid_field.to_string(),
            ))),
        }
    }
}

impl TryFrom<&Field> for TransactionField {
    type Error = Box<dyn Error>;

    fn try_from(field: &Field) -> Result<Self, Self::Error> {
        match field {
            Field::Transaction(transaction_field) => Ok(*transaction_field),
            invalid_field => Err(Box::new(FieldError::InvalidField(format!(
                "Invalid field {:?} for entity transaction",
                invalid_field
            )))),
        }
    }
}

impl TryFrom<&str> for TransactionField {
    type Error = Box<dyn Error>;

    fn try_from(value: &str) -> Result<Self, Self::Error> {
        match value {
            "transaction_type" => Ok(TransactionField::TransactionType),
            "hash" => Ok(TransactionField::Hash),
            "from" => Ok(TransactionField::From),
            "to" => Ok(TransactionField::To),
            "data" => Ok(TransactionField::Data),
            "value" => Ok(TransactionField::Value),
            "gas_price" => Ok(TransactionField::GasPrice),
            "gas" => Ok(TransactionField::Gas),
            "status" => Ok(TransactionField::Status),
            "chain_id" => Ok(TransactionField::ChainId),
            "v" => Ok(TransactionField::V),
            "r" => Ok(TransactionField::R),
            "s" => Ok(TransactionField::S),
            "max_fee_per_blob_gas" => Ok(TransactionField::MaxFeePerBlobGas),
            "max_fee_per_gas" => Ok(TransactionField::MaxFeePerGas),
            "max_priority_fee_per_gas" => Ok(TransactionField::MaxPriorityFeePerGas),
            "y_parity" => Ok(TransactionField::YParity),
            invalid_field => Err(Box::new(FieldError::InvalidField(
                invalid_field.to_string(),
            ))),
        }
    }
}

<<<<<<< HEAD
impl TryFrom<&Field> for LogField {
    type Error = Box<dyn Error>;

    fn try_from(field: &Field) -> Result<Self, Self::Error> {
        match field {
            Field::Log(log_field) => Ok(*log_field),
            invalid_field => Err(Box::new(FieldError::InvalidField(format!(
                "Invalid field {:?} for entity log",
                invalid_field
            )))),
        }
    }
}

impl TryFrom<&str> for LogField{
    type Error = Box<dyn Error>;

    fn try_from(value: &str) -> Result<Self, Self::Error> {
        match value {
            "address" => Ok(LogField::Address),
            "topic0" => Ok(LogField::Topic0),
            "topic1" => Ok(LogField::Topic1),
            "topic2" => Ok(LogField::Topic2),
            "topic3" => Ok(LogField::Topic3),
            "data" => Ok(LogField::Data),
            "block_hash" => Ok(LogField::BlockHash),
            "block_number" => Ok(LogField::BlockNumber),
            "block_timestamp" => Ok(LogField::BlockTimestamp),
            "transaction_hash" => Ok(LogField::TransactionHash),
            "transaction_index" => Ok(LogField::TransactionIndex),
            "log_index" => Ok(LogField::LogIndex),
            "removed" => Ok(LogField::Removed),
            invalid_field => Err(Box::new(FieldError::InvalidField(
                invalid_field.to_string(),
            ))),
        }
    }
}

#[derive(Debug, PartialEq, Eq, Clone, Copy)]
=======
#[derive(Debug, PartialEq, Eq, Clone, Copy, Serialize, Deserialize)]
>>>>>>> ad55aec9
pub enum AccountField {
    Address,
    Nonce,
    Balance,
    Code,
}

impl Display for AccountField {
    fn fmt(&self, f: &mut std::fmt::Formatter<'_>) -> std::fmt::Result {
        match self {
            AccountField::Address => write!(f, "address"),
            AccountField::Nonce => write!(f, "nonce"),
            AccountField::Balance => write!(f, "balance"),
            AccountField::Code => write!(f, "code"),
        }
    }
}

// TODO: should include nonce, transactions and withdrawals
#[derive(Debug, PartialEq, Eq, Clone, Copy, Serialize, Deserialize)]
pub enum BlockField {
    Number,
    Timestamp,
    Size,
    Hash,
    ParentHash,
    StateRoot,
    TransactionsRoot,
    ReceiptsRoot,
    LogsBloom,
    ExtraData,
    MixHash,
    TotalDifficulty,
    BaseFeePerGas,
    WithdrawalsRoot,
    BlobGasUsed,
    ExcessBlobGas,
    ParentBeaconBlockRoot,
}

impl Display for BlockField {
    fn fmt(&self, f: &mut std::fmt::Formatter<'_>) -> std::fmt::Result {
        match self {
            BlockField::Number => write!(f, "number"),
            BlockField::Timestamp => write!(f, "timestamp"),
            BlockField::Size => write!(f, "size"),
            BlockField::Hash => write!(f, "hash"),
            BlockField::ParentHash => write!(f, "parent_hash"),
            BlockField::StateRoot => write!(f, "state_root"),
            BlockField::TransactionsRoot => write!(f, "transactions_root"),
            BlockField::ReceiptsRoot => write!(f, "receipts_root"),
            BlockField::LogsBloom => write!(f, "logs_bloom"),
            BlockField::ExtraData => write!(f, "extra_data"),
            BlockField::MixHash => write!(f, "mix_hash"),
            BlockField::TotalDifficulty => write!(f, "total_difficulty"),
            BlockField::BaseFeePerGas => write!(f, "base_fee_per_gas"),
            BlockField::WithdrawalsRoot => write!(f, "withdrawals_root"),
            BlockField::BlobGasUsed => write!(f, "blob_gas_used"),
            BlockField::ExcessBlobGas => write!(f, "excess_blob_gas"),
            BlockField::ParentBeaconBlockRoot => write!(f, "parent_beacon_block_root"),
        }
    }
}

// TODO: implement blob_versioned_hashes and access_list
#[derive(Debug, PartialEq, Eq, Clone, Copy, Serialize, Deserialize)]
pub enum TransactionField {
    TransactionType,
    Hash,
    From,
    To,
    Data,
    Value,
    GasPrice,
    Gas,
    Status,
    ChainId,
    V,
    R,
    S,
    MaxFeePerBlobGas,
    MaxFeePerGas,
    MaxPriorityFeePerGas,
    YParity,
}

impl std::fmt::Display for TransactionField {
    fn fmt(&self, f: &mut std::fmt::Formatter<'_>) -> std::fmt::Result {
        match self {
            TransactionField::TransactionType => write!(f, "type"),
            TransactionField::Hash => write!(f, "hash"),
            TransactionField::From => write!(f, "from"),
            TransactionField::To => write!(f, "to"),
            TransactionField::Data => write!(f, "data"),
            TransactionField::Value => write!(f, "value"),
            TransactionField::GasPrice => write!(f, "gas_price"),
            TransactionField::Gas => write!(f, "gas"),
            TransactionField::Status => write!(f, "status"),
            TransactionField::ChainId => write!(f, "chain_id"),
            TransactionField::V => write!(f, "v"),
            TransactionField::R => write!(f, "r"),
            TransactionField::S => write!(f, "s"),
            TransactionField::MaxFeePerBlobGas => write!(f, "max_fee_per_blob_gas"),
            TransactionField::MaxFeePerGas => write!(f, "max_fee_per_gas"),
            TransactionField::MaxPriorityFeePerGas => write!(f, "max_priority_fee_per_gas"),
            TransactionField::YParity => write!(f, "y_parity"),
        }
    }
}

#[derive(Debug, PartialEq, Eq, Clone, Copy)]
pub enum LogField {
    Address,
    Topic0,
    Topic1,
    Topic2,
    Topic3,
    Data,
    BlockHash,
    BlockNumber,
    BlockTimestamp,
    TransactionHash,
    TransactionIndex,
    LogIndex,
    Removed,
}

impl std::fmt::Display for LogField {
    fn fmt(&self, f: &mut std::fmt::Formatter<'_>) -> std::fmt::Result {
        match self {
            LogField::Address => write!(f, "address"),
            LogField::Topic0 => write!(f, "topic0"),
            LogField::Topic1 => write!(f, "topic1"),
            LogField::Topic2 => write!(f, "topic2"),
            LogField::Topic3 => write!(f, "topic3"),
            LogField::Data => write!(f, "data"),
            LogField::BlockHash => write!(f, "block_hash"),
            LogField::BlockNumber => write!(f, "block_number"),
            LogField::BlockTimestamp => write!(f, "block_timestamp"),
            LogField::TransactionHash => write!(f, "transaction_hash"),
            LogField::TransactionIndex => write!(f, "transaction_index"),
            LogField::LogIndex => write!(f, "log_index"),
            LogField::Removed => write!(f, "removed"),
        }
    }
}<|MERGE_RESOLUTION|>--- conflicted
+++ resolved
@@ -190,7 +190,6 @@
     }
 }
 
-<<<<<<< HEAD
 impl TryFrom<&Field> for LogField {
     type Error = Box<dyn Error>;
 
@@ -230,10 +229,7 @@
     }
 }
 
-#[derive(Debug, PartialEq, Eq, Clone, Copy)]
-=======
 #[derive(Debug, PartialEq, Eq, Clone, Copy, Serialize, Deserialize)]
->>>>>>> ad55aec9
 pub enum AccountField {
     Address,
     Nonce,
