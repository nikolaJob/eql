use super::{
    chain::Chain,
    entity::Entity,
    entity_id::EntityId,
<<<<<<< HEAD
    query_result::QueryResult,
=======
    entity_filter::EntityFilter,
>>>>>>> 0854fd0e
    types::{Expression, Field, GetExpression},
};
use crate::interpreter::backend::execution_engine::ExecutionEngine;
use std::error::Error;

#[derive(Debug, thiserror::Error)]
pub enum EQLBuilderError {
    #[error("Fields must be set")]
    MissingFieldsError,
    #[error("Entity must be set")]
    MissingEntityError,
    #[error("EntityId must be set")]
    MissingEntityIdError,
    #[error("Chain must be set")]
    MissingChainError,
    #[error("Builder can only execute one query at a time")]
    SingleQueryError,
}

pub struct EQLBuilder {
    fields: Option<Vec<Field>>,
    entity: Option<Entity>,
    entity_id: Option<EntityId>,
    entity_filters: Option<Vec<EntityFilter>>,
    chain: Option<Chain>,
}

impl EQLBuilder {
    pub fn new() -> Self {
        EQLBuilder {
            fields: None,
            entity: None,
            entity_id: None,
            entity_filters: None,
            chain: None,
        }
    }

    pub fn get(&mut self, fields: Vec<Field>) -> &mut Self {
        self.fields = Some(fields);
        self
    }

    pub fn from(&mut self, entity: Entity, entity_id: EntityId) -> &mut Self {
        self.entity = Some(entity);
        self.entity_id = Some(entity_id);
        self
    }

    pub fn on(&mut self, chain: Chain) -> &mut Self {
        self.chain = Some(chain);
        self
    }

    pub async fn run(&self) -> Result<QueryResult, Box<dyn Error>> {
        let expression = self.expression()?;
        let result = ExecutionEngine::new().run(vec![expression]).await?;

        match result.first() {
            Some(result) => Ok(result.clone()),
            None => Err(Box::new(EQLBuilderError::SingleQueryError)),
        }
    }

    fn expression(&self) -> Result<Expression, EQLBuilderError> {
        let fields = self
            .fields
            .clone()
            .ok_or(EQLBuilderError::MissingFieldsError)?;
        let entity = self
            .entity
            .clone()
            .ok_or(EQLBuilderError::MissingEntityError)?;
        let entity_id = self
            .entity_id
            .clone();
        let chain = self
            .chain
            .clone()
            .ok_or(EQLBuilderError::MissingChainError)?;
        let entity_filter = self
            .entity_filters
            .clone();

        Ok(Expression::Get(GetExpression {
            fields,
            entity,
            entity_id,
            entity_filter,
            chain,
            query: "".to_string(),
            dump: None,
        }))
    }
}<|MERGE_RESOLUTION|>--- conflicted
+++ resolved
@@ -1,12 +1,9 @@
 use super::{
     chain::Chain,
     entity::Entity,
+    entity_filter::EntityFilter,
     entity_id::EntityId,
-<<<<<<< HEAD
     query_result::QueryResult,
-=======
-    entity_filter::EntityFilter,
->>>>>>> 0854fd0e
     types::{Expression, Field, GetExpression},
 };
 use crate::interpreter::backend::execution_engine::ExecutionEngine;
@@ -80,16 +77,12 @@
             .entity
             .clone()
             .ok_or(EQLBuilderError::MissingEntityError)?;
-        let entity_id = self
-            .entity_id
-            .clone();
+        let entity_id = self.entity_id.clone();
         let chain = self
             .chain
             .clone()
             .ok_or(EQLBuilderError::MissingChainError)?;
-        let entity_filter = self
-            .entity_filters
-            .clone();
+        let entity_filter = self.entity_filters.clone();
 
         Ok(Expression::Get(GetExpression {
             fields,
@@ -101,4 +94,4 @@
             dump: None,
         }))
     }
-}+}
