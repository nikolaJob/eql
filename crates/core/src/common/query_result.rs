use alloy::primitives::{Address, Bloom, Bytes, FixedBytes, B256, U256};
use serde::{Deserialize, Serialize, Serializer};

fn serialize_option_u256<S>(option: &Option<U256>, serializer: S) -> Result<S::Ok, S::Error>
where
    S: Serializer,
{
    match option {
        Some(u256) => serializer.serialize_some(&u256.to_string()),
        None => serializer.serialize_none(),
    }
}

// TODO: should this be replaced with Alloy's Block?
#[serde_with::skip_serializing_none]
#[derive(Debug, PartialEq, Eq, Serialize, Deserialize, Clone)]
pub struct BlockQueryRes {
    pub number: Option<u64>,
    pub timestamp: Option<u64>,
    pub hash: Option<B256>,
    #[serde(serialize_with = "serialize_option_u256")]
    pub size: Option<U256>,
    pub parent_hash: Option<B256>,
    pub state_root: Option<B256>,
    pub transactions_root: Option<B256>,
    pub receipts_root: Option<B256>,
    pub logs_bloom: Option<Bloom>,
    pub extra_data: Option<Bytes>,
    pub mix_hash: Option<B256>,
    pub total_difficulty: Option<U256>,
    pub base_fee_per_gas: Option<u128>,
    pub withdrawals_root: Option<B256>,
    pub blob_gas_used: Option<u128>,
    pub excess_blob_gas: Option<u128>,
    pub parent_beacon_block_root: Option<B256>,
}

impl Default for BlockQueryRes {
    fn default() -> Self {
        Self {
            number: None,
            timestamp: None,
            hash: None,
            size: None,
            parent_hash: None,
            state_root: None,
            transactions_root: None,
            receipts_root: None,
            logs_bloom: None,
            extra_data: None,
            mix_hash: None,
            total_difficulty: None,
            base_fee_per_gas: None,
            withdrawals_root: None,
            blob_gas_used: None,
            excess_blob_gas: None,
            parent_beacon_block_root: None,
        }
    }
}

#[serde_with::skip_serializing_none]
#[derive(Debug, PartialEq, Eq, Serialize, Deserialize, Clone)]
pub struct AccountQueryRes {
    pub nonce: Option<u64>,
    #[serde(serialize_with = "serialize_option_u256")]
    pub balance: Option<U256>,
    pub address: Option<Address>,
    pub code: Option<Bytes>,
}

impl Default for AccountQueryRes {
    fn default() -> Self {
        Self {
            nonce: None,
            balance: None,
            address: None,
            code: None,
        }
    }
}

#[serde_with::skip_serializing_none]
#[derive(Debug, PartialEq, Eq, Serialize, Deserialize, Clone)]
pub struct TransactionQueryRes {
    pub transaction_type: Option<u8>,
    pub hash: Option<FixedBytes<32>>,
    pub from: Option<Address>,
    pub to: Option<Address>,
    pub data: Option<Bytes>,
    #[serde(serialize_with = "serialize_option_u256")]
    pub value: Option<U256>,
    pub gas_price: Option<u128>,
    pub gas: Option<u128>,
    pub status: Option<bool>,
    pub chain_id: Option<u64>,
    pub v: Option<U256>,
    pub r: Option<U256>,
    pub s: Option<U256>,
    pub max_fee_per_blob_gas: Option<u128>,
<<<<<<< HEAD
    #[tabled(display_with = "display_option")]
=======
>>>>>>> ad55aec9
    pub max_fee_per_gas: Option<u128>,
    pub max_priority_fee_per_gas: Option<u128>,
    pub y_parity: Option<bool>,
}

impl Default for TransactionQueryRes {
    fn default() -> Self {
        Self {
            transaction_type: None,
            hash: None,
            from: None,
            to: None,
            data: None,
            value: None,
            gas_price: None,
            gas: None,
            status: None,
            chain_id: None,
            v: None,
            r: None,
            s: None,
            max_fee_per_blob_gas: None,
            max_fee_per_gas: None,
            max_priority_fee_per_gas: None,
            y_parity: None,
        }
    }
}

<<<<<<< HEAD
// TODO: core structs shouldn't derive Tabled. It must be implemented on the CLI crate
#[derive(Debug, PartialEq, Eq, Tabled, Serialize, Deserialize, Clone)]
pub struct LogQueryRes {
    #[tabled(display_with = "display_option")]
    pub address: Option<Address>,
    #[tabled(display_with = "display_option")]
    pub topic0: Option<FixedBytes<32>>,
    #[tabled(display_with = "display_option")]
    pub topic1: Option<FixedBytes<32>>,
    #[tabled(display_with = "display_option")]
    pub topic2: Option<FixedBytes<32>>,
    #[tabled(display_with = "display_option")]
    pub topic3: Option<FixedBytes<32>>,
    #[tabled(display_with = "display_option")]
    pub data: Option<Bytes>,
    #[tabled(display_with = "display_option")]
    pub block_hash: Option<B256>,
    #[tabled(display_with = "display_option")]
    pub block_number: Option<u64>,
    #[tabled(display_with = "display_option")]
    pub block_timestamp: Option<u64>,
    #[tabled(display_with = "display_option")]
    pub transaction_hash: Option<B256>,
    #[tabled(display_with = "display_option")]
    pub transaction_index: Option<u64>,
    #[tabled(display_with = "display_option")]
    pub log_index: Option<u64>,
    #[tabled(display_with = "display_option")]
    pub removed: Option<bool>,
}

impl Default for LogQueryRes {
    fn default() -> Self {
        Self {
            address: None,
            topic0: None,
            topic1: None,
            topic2: None,
            topic3: None,
            data: None,
            block_hash: None,
            block_number: None,
            block_timestamp: None,
            transaction_hash: None,
            transaction_index: None,
            log_index: None,
            removed: None,
        }
    }
}

// TODO: move to another file
fn display_option<T: std::fmt::Display>(value: &Option<T>) -> String {
    match value {
        Some(value) => value.to_string(),
        None => "-".to_string(),
    }
}

=======
>>>>>>> ad55aec9
#[cfg(test)]
mod test {
    use std::str::FromStr;

    use super::serialize_option_u256;
    use alloy::primitives::U256;
    use serde::Serialize;
    use serde_json::json;

    #[derive(Serialize)]
    struct U256Serializable {
        #[serde(serialize_with = "serialize_option_u256")]
        pub value: Option<U256>,
    }

    #[test]
    fn test_u256_serialization() {
        let value = U256::from_str("100").expect("Unable to parse value to U256");
        let u256 = U256Serializable { value: Some(value) };
        let u256_str = json!(u256).to_string();
        assert_eq!("{\"value\":\"100\"}", u256_str);
    }
}<|MERGE_RESOLUTION|>--- conflicted
+++ resolved
@@ -98,10 +98,6 @@
     pub r: Option<U256>,
     pub s: Option<U256>,
     pub max_fee_per_blob_gas: Option<u128>,
-<<<<<<< HEAD
-    #[tabled(display_with = "display_option")]
-=======
->>>>>>> ad55aec9
     pub max_fee_per_gas: Option<u128>,
     pub max_priority_fee_per_gas: Option<u128>,
     pub y_parity: Option<bool>,
@@ -131,35 +127,22 @@
     }
 }
 
-<<<<<<< HEAD
-// TODO: core structs shouldn't derive Tabled. It must be implemented on the CLI crate
+#[serde_with::skip_serializing_none]
 #[derive(Debug, PartialEq, Eq, Tabled, Serialize, Deserialize, Clone)]
 pub struct LogQueryRes {
-    #[tabled(display_with = "display_option")]
     pub address: Option<Address>,
-    #[tabled(display_with = "display_option")]
     pub topic0: Option<FixedBytes<32>>,
-    #[tabled(display_with = "display_option")]
     pub topic1: Option<FixedBytes<32>>,
-    #[tabled(display_with = "display_option")]
     pub topic2: Option<FixedBytes<32>>,
-    #[tabled(display_with = "display_option")]
     pub topic3: Option<FixedBytes<32>>,
-    #[tabled(display_with = "display_option")]
     pub data: Option<Bytes>,
-    #[tabled(display_with = "display_option")]
+    #[serde(serialize_with = "serialize_option_u256")]
     pub block_hash: Option<B256>,
-    #[tabled(display_with = "display_option")]
     pub block_number: Option<u64>,
-    #[tabled(display_with = "display_option")]
     pub block_timestamp: Option<u64>,
-    #[tabled(display_with = "display_option")]
     pub transaction_hash: Option<B256>,
-    #[tabled(display_with = "display_option")]
     pub transaction_index: Option<u64>,
-    #[tabled(display_with = "display_option")]
     pub log_index: Option<u64>,
-    #[tabled(display_with = "display_option")]
     pub removed: Option<bool>,
 }
 
@@ -191,8 +174,6 @@
     }
 }
 
-=======
->>>>>>> ad55aec9
 #[cfg(test)]
 mod test {
     use std::str::FromStr;
